--- conflicted
+++ resolved
@@ -12,17 +12,11 @@
 from billys.dataset import fetch_billys
 from billys.checkpoint import save, revert
 from billys.pipeline import Step
-<<<<<<< HEAD
+from billys.dewarp.dewarp import dewarp
 from billys.ocr.ocr import ocr
 
 
-def dewarp(dataset):
-=======
-from billys.dewarp.dewarp import dewarp
-
-
 def dewarp_step(dataset):
->>>>>>> 49b663f8
     return dataset
 
 
@@ -58,11 +52,7 @@
         Step.INIT: (lambda: fetch_billys(data_home=data_home)),
         Step.DEWARP: (lambda checkpoint: dewarp_step(checkpoint)),
         Step.CONTRAST: (lambda checkpoint: augment_contrast(checkpoint)),
-<<<<<<< HEAD
         Step.OCR: (lambda checkpoint: ocr_step(checkpoint)),
-=======
-        Step.ORC: (lambda checkpoint: ocr_step(checkpoint)),
->>>>>>> 49b663f8
         Step.FEAT_PREPROC: (lambda checkpoint: feat_preproc(checkpoint)),
         Step.TRAIN_CLASSIFIER: (lambda checkpoint: train_classifier(checkpoint)),
     }
@@ -76,10 +66,6 @@
                 checkpoint = revert(step)
                 new_checkpoint = func(checkpoint)
                 save(step, new_checkpoint)
-<<<<<<< HEAD
-=======
-        # print('DONE')
->>>>>>> 49b663f8
 
     print('Pipeline completed.')
 
